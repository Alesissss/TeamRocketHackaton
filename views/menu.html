{% extends "master_page.html" %}

{% block title %}{{ _('Mapa Interactivo') }}{% endblock %}

{% block style %}
<link rel="stylesheet" href="{{ url_for('home.static_files', filename='css/map.css') }}" />
<link rel="stylesheet" href="https://unpkg.com/leaflet-control-geocoder/dist/Control.Geocoder.css" />
<link rel="stylesheet" href="https://unpkg.com/leaflet@1.9.4/dist/leaflet.css" />
<link rel="stylesheet" href="https://unpkg.com/leaflet-draw@1.0.4/dist/leaflet.draw.css" />

<style>
#map {
    height: 600px;
    width: 100%;
    cursor: grab;
}
#map:active {
    cursor: grabbing;
}

/* === Leyenda (abajo a la derecha) === */
.coordinates-box {
    position: absolute;
    z-index: 1000;
    bottom: 20px;
    right: 20px;
    background: white;
    padding: 18px;
    border-radius: 12px;
    box-shadow: 0 4px 14px rgba(0, 0, 0, 0.3);
    max-width: 340px;
    font-size: 16px;
    font-weight: 500;
}
.coordinates-box strong {
    color: #222;
    font-size: 18px;
}

/* === Botones grandes de dibujo === */
.leaflet-draw-toolbar a {
    width: 46px !important;
    height: 46px !important;
    line-height: 46px !important;
    background-size: 70% auto !important;
    background-position: center !important;
    background-repeat: no-repeat !important;
}
.leaflet-draw-toolbar a:hover {
    transform: scale(1.15);
    transition: all 0.2s ease;
}

/* === Restaurar íconos de Leaflet Draw === */
.leaflet-draw-draw-polygon {
    background-image: url('https://unpkg.com/leaflet-draw@1.0.4/dist/images/spritesheet.svg');
    background-position: -2px -2px;
}
.leaflet-draw-edit-edit {
    background-image: url('https://unpkg.com/leaflet-draw@1.0.4/dist/images/spritesheet.svg');
    background-position: -32px -2px;
}
.leaflet-draw-edit-remove {
    background-image: url('https://unpkg.com/leaflet-draw@1.0.4/dist/images/spritesheet.svg');
    background-position: -62px -2px;
}

/* === Botones de zoom más grandes === */
.leaflet-control-zoom a {
    width: 46px !important;
    height: 46px !important;
    line-height: 46px !important;
    font-size: 28px !important;
    font-weight: bold;
}

/* === Ajuste móvil === */
@media (max-width: 768px) {
    .coordinates-box {
        bottom: 10px;
        right: 10px;
        left: 10px;
        max-width: none;
        font-size: 14px;
        padding: 10px;
    }
}
</style>
{% endblock %}

{% block body %}
<<<<<<< HEAD
<div class="container-fluid">
    <div class="row">
        <div class="col-12">
            <h2 class="text-center mt-3 mb-4">{{ _('Mapa Interactivo') }}</h2>
            <div id="map" style="height: 80vh; width: 100%;"></div>
=======
<div class="col-md-6">
    <div id="map"></div>
    <select name="geometric_options" id="geometric_options" class="options">
        <option value="point">📍 Punto</option>
        <option value="polygon">🔷 Polígono</option>
    </select>
    
    <!-- Información de coordenadas -->
    <div id="coordinates-info" class="coordinates-box">
        <div id="point-info" style="display: none;">
            <strong>Punto seleccionado:</strong><br>
            Lat: <span id="lat">-</span>, Lng: <span id="lng">-</span>
        </div>
        <div id="polygon-info" style="display: none;">
            <strong>Polígono dibujado:</strong><br>
            <span id="polygon-coords">-</span>
>>>>>>> a36816f5
        </div>
    </div>
</div>
{% endblock %}

{% block script %}
<script src="https://unpkg.com/leaflet@1.9.4/dist/leaflet.js"></script>
<script src="https://unpkg.com/leaflet-control-geocoder/dist/Control.Geocoder.js"></script>
<script src="https://unpkg.com/leaflet-draw@1.0.4/dist/leaflet.draw.js"></script>

<script>
    // Configuración del mapa
    const map = L.map('map', { 
        dragging: true, 
        zoomControl: true 
    }).setView([-9.19, -75.0152], 6);

    L.tileLayer('https://{s}.tile.openstreetmap.org/{z}/{x}/{y}.png', {
        maxZoom: 18,
        minZoom: 6,
        attribution: '&copy; OpenStreetMap contributors'
    }).addTo(map);

    // Variables globales
    let marker;
    let currentMode = 'point';
    let drawnItems = new L.FeatureGroup();
    map.addLayer(drawnItems);
    
    let drawControl;
    let currentPolygon = null;

    // Configuración del buscador
    const searchControl = L.Control.geocoder({
        position: 'topright',
        defaultMarkGeocode: false,
        geocoder: L.Control.Geocoder.nominatim({
            geocodingQueryParams: { countrycodes: 'pe' }
        })
    }).on('markgeocode', function (e) {
        const latlng = e.geocode.center;
        map.setView(latlng, 16);

        if (currentMode === 'point') {
            if (!marker) {
                marker = L.marker(latlng).addTo(map);
            } else {
                marker.setLatLng(latlng);
            }
            updatePointInfo(latlng);
        }
    }).addTo(map);

    // Función para actualizar información del punto
    function updatePointInfo(latlng) {
        document.getElementById('lat').textContent = latlng.lat.toFixed(6);
        document.getElementById('lng').textContent = latlng.lng.toFixed(6);
        document.getElementById('point-info').style.display = 'block';
        document.getElementById('polygon-info').style.display = 'none';
    }

    // Función para actualizar información del polígono
    function updatePolygonInfo(layer) {
        const coords = layer.getLatLngs()[0];
        const coordText = coords.map((c, i) => 
            `P${i + 1}: (${c.lat.toFixed(4)}, ${c.lng.toFixed(4)})`
        ).join('<br>');
        
        document.getElementById('polygon-coords').innerHTML = coordText;
        document.getElementById('polygon-info').style.display = 'block';
        document.getElementById('point-info').style.display = 'none';
    }

    // Inicializa controles de dibujo
    function initDrawControl() {
        if (drawControl) {
            map.removeControl(drawControl);
        }
        
        drawControl = new L.Control.Draw({
            draw: {
                polygon: {
                    allowIntersection: false,
                    showArea: true,
                    shapeOptions: {
                        color: '#3388ff',
                        weight: 3
                    }
                },
                polyline: false,
                rectangle: false,
                circle: false,
                marker: false,
                circlemarker: false
            },
            edit: {
                featureGroup: drawnItems,
                remove: true
            }
        });
        
        map.addControl(drawControl);
    }

    // Cambio de modo (punto o polígono)
    document.getElementById('geometric_options').addEventListener('change', function(e) {
        currentMode = e.target.value;
        drawnItems.clearLayers();
        if (marker) map.removeLayer(marker);
        marker = null;
        document.getElementById('point-info').style.display = 'none';
        document.getElementById('polygon-info').style.display = 'none';
        
        if (currentMode === 'polygon') {
            initDrawControl();
            map.off('click');
        } else {
            if (drawControl) map.removeControl(drawControl);
            map.on('click', function(e) {
                if (currentMode === 'point') {
                    if (!marker) marker = L.marker(e.latlng).addTo(map);
                    else marker.setLatLng(e.latlng);
                    updatePointInfo(e.latlng);
                }
            });
        }
    });

    // Eventos de dibujo
    map.on(L.Draw.Event.CREATED, function (e) {
        const layer = e.layer;
        drawnItems.clearLayers();
        drawnItems.addLayer(layer);
        currentPolygon = layer;
        updatePolygonInfo(layer);
    });

    map.on(L.Draw.Event.EDITED, function (e) {
        e.layers.eachLayer(updatePolygonInfo);
    });

    map.on(L.Draw.Event.DELETED, function () {
        document.getElementById('polygon-info').style.display = 'none';
        currentPolygon = null;
    });

    // Click para crear puntos
    map.on('click', function(e) {
        if (currentMode === 'point') {
            if (!marker) marker = L.marker(e.latlng).addTo(map);
            else marker.setLatLng(e.latlng);
            updatePointInfo(e.latlng);
        }
    });

    // Permitir mover mapa siempre
    map.dragging.enable();
    map.scrollWheelZoom.enable();
    map.doubleClickZoom.enable();
    map.boxZoom.enable();
    map.on('mousedown', () => map.dragging.enable());

    // Ajustar campo de búsqueda
    setTimeout(() => {
        const input = document.querySelector('.leaflet-control-geocoder input');
        if (input) {
            input.placeholder = "Buscar ubicación en Perú...";
            input.style.width = '350px';
        }
    }, 300);
</script>
{% endblock %}<|MERGE_RESOLUTION|>--- conflicted
+++ resolved
@@ -89,15 +89,11 @@
 {% endblock %}
 
 {% block body %}
-<<<<<<< HEAD
 <div class="container-fluid">
     <div class="row">
         <div class="col-12">
             <h2 class="text-center mt-3 mb-4">{{ _('Mapa Interactivo') }}</h2>
             <div id="map" style="height: 80vh; width: 100%;"></div>
-=======
-<div class="col-md-6">
-    <div id="map"></div>
     <select name="geometric_options" id="geometric_options" class="options">
         <option value="point">📍 Punto</option>
         <option value="polygon">🔷 Polígono</option>
@@ -112,8 +108,8 @@
         <div id="polygon-info" style="display: none;">
             <strong>Polígono dibujado:</strong><br>
             <span id="polygon-coords">-</span>
->>>>>>> a36816f5
         </div>
+    </div>        </div>
     </div>
 </div>
 {% endblock %}
